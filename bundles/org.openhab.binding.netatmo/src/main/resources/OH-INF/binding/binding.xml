--- conflicted
+++ resolved
@@ -41,11 +41,7 @@
 			<default>5400</default>
 		</parameter>
 
-<<<<<<< HEAD
-		<parameter name="backgroundDiscovery" type="boolean">
-=======
 		<parameter name="backgroundDiscovery" type="boolean" required="false">
->>>>>>> 75c109cd
 			<label>Background Discovery</label>
 			<description>If set to true, the device and its associated modules are updated in the discovery inbox at each API
 				call run to refresh device data. Default is false.</description>
