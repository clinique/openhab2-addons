<?xml version="1.0" encoding="UTF-8"?>
<binding:binding id="netatmo" xmlns:xsi="http://www.w3.org/2001/XMLSchema-instance"
	xmlns:binding="https://openhab.org/schemas/binding/v1.0.0"
	xsi:schemaLocation="https://openhab.org/schemas/binding/v1.0.0 https://openhab.org/schemas/binding-1.0.0.xsd">

	<name>Netatmo Binding</name>
	<description>The Netatmo binding integrates Weather Station with companion modules, Healthy Home Coach, Thermostat Plug
		and Welcome Camera.</description>

	<config-description>
<<<<<<< HEAD
		<parameter name="clientId" type="text" required="true">
			<label>Client ID</label>
			<description>Client ID provided for the application you created on http://dev.netatmo.com/createapp</description>
		</parameter>

		<parameter name="clientSecret" type="text" required="true">
			<label>Client Secret</label>
			<description>Client Secret provided for the application you created</description>
			<context>password</context>
		</parameter>

		<parameter name="username" type="text" required="true">
			<label>Username</label>
			<description>Your Netatmo API username (email)</description>
		</parameter>

		<parameter name="password" type="text" required="true">
			<label>Password</label>
			<description>Your Netatmo API password</description>
			<context>password</context>
		</parameter>

		<parameter name="webHookUrl" type="text">
			<label>Webhook Address</label>
			<description>Protocol, public IP and port to access OH2 server from Internet.</description>
		</parameter>

		<parameter name="reconnectInterval" type="integer" unit="s">
			<label>Reconnect Interval</label>
			<description>The reconnection interval to Netatmo API (in s).</description>
			<default>5400</default>
		</parameter>

		<parameter name="backgroundDiscovery" type="boolean">
=======
		<parameter name="backgroundDiscovery" type="boolean" required="false">
>>>>>>> 9ba28a50
			<label>Background Discovery</label>
			<description>If set to true, the device and its associated modules are updated in the discovery inbox at each API
				call run to refresh device data. Default is false.</description>
			<default>false</default>
		</parameter>
	</config-description>

</binding:binding><|MERGE_RESOLUTION|>--- conflicted
+++ resolved
@@ -8,7 +8,6 @@
 		and Welcome Camera.</description>
 
 	<config-description>
-<<<<<<< HEAD
 		<parameter name="clientId" type="text" required="true">
 			<label>Client ID</label>
 			<description>Client ID provided for the application you created on http://dev.netatmo.com/createapp</description>
@@ -43,9 +42,6 @@
 		</parameter>
 
 		<parameter name="backgroundDiscovery" type="boolean">
-=======
-		<parameter name="backgroundDiscovery" type="boolean" required="false">
->>>>>>> 9ba28a50
 			<label>Background Discovery</label>
 			<description>If set to true, the device and its associated modules are updated in the discovery inbox at each API
 				call run to refresh device data. Default is false.</description>
