--- conflicted
+++ resolved
@@ -26,11 +26,8 @@
 import org.openhab.binding.netatmo.internal.api.NetatmoException;
 import org.openhab.binding.netatmo.internal.api.dto.NAEvent;
 import org.openhab.binding.netatmo.internal.api.dto.NAHomeEvent;
-<<<<<<< HEAD
 import org.openhab.binding.netatmo.internal.api.dto.NAOutdoorEvent;
-=======
 import org.openhab.binding.netatmo.internal.api.dto.NAObject;
->>>>>>> 611accc1
 import org.openhab.binding.netatmo.internal.api.dto.NAPerson;
 import org.openhab.binding.netatmo.internal.api.dto.NAWelcome;
 import org.openhab.binding.netatmo.internal.channelhelper.AbstractChannelHelper;
@@ -98,28 +95,6 @@
                 updateIfLinked(GROUP_WELCOME_EVENT, CHANNEL_EVENT_SNAPSHOT_URL, toStringType(url));
             });
 
-<<<<<<< HEAD
-        } else {
-            updateIfLinked(GROUP_WELCOME_EVENT, CHANNEL_EVENT_MESSAGE, toStringType(event.getMessage()));
-            updateIfLinked(GROUP_WELCOME_EVENT, CHANNEL_EVENT_TIME, new DateTimeType(event.getTime()));
-            updateIfLinked(GROUP_WELCOME_EVENT, CHANNEL_EVENT_PERSON_ID, toStringType(event.getPersonId()));
-            updateIfLinked(GROUP_WELCOME_EVENT, CHANNEL_EVENT_SUBTYPE,
-                    event.getSubTypeDescription().map(d -> toStringType(d)).orElse(UnDefType.NULL));
-
-            event.getSnapshot().ifPresent(snapshot -> {
-                String url = snapshot.getUrl();
-                updateIfLinked(GROUP_WELCOME_EVENT, CHANNEL_EVENT_SNAPSHOT, toRawType(url));
-                updateIfLinked(GROUP_WELCOME_EVENT, CHANNEL_EVENT_SNAPSHOT_URL, toStringType(url));
-            });
-
-            if (event instanceof NAHomeEvent) {
-                NAHomeEvent homeEvent = (NAHomeEvent) event;
-                updateIfLinked(GROUP_WELCOME_EVENT, CHANNEL_EVENT_VIDEO_STATUS,
-                        toStringType(homeEvent.getVideoStatus()));
-                updateIfLinked(GROUP_WELCOME_EVENT, CHANNEL_EVENT_VIDEO_URL,
-                        toStringType(getStreamURL(homeEvent.getVideoId())));
-            }
-=======
         event.getSnapshot().ifPresent(snapshot -> {
             String url = snapshot.getUrl();
             updateIfLinked(GROUP_WELCOME_EVENT, CHANNEL_EVENT_SNAPSHOT, toRawType(url));
@@ -130,7 +105,6 @@
             updateIfLinked(GROUP_WELCOME_EVENT, CHANNEL_EVENT_VIDEO_STATUS, toStringType(homeEvent.getVideoStatus()));
             updateIfLinked(GROUP_WELCOME_EVENT, CHANNEL_EVENT_VIDEO_URL,
                     toStringType(getStreamURL(homeEvent.getVideoId())));
->>>>>>> 611accc1
         }
     }
 
