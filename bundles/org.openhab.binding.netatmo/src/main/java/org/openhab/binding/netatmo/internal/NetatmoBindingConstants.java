/**
 * Copyright (c) 2010-2021 Contributors to the openHAB project
 *
 * See the NOTICE file(s) distributed with this work for additional
 * information.
 *
 * This program and the accompanying materials are made available under the
 * terms of the Eclipse Public License 2.0 which is available at
 * http://www.eclipse.org/legal/epl-2.0
 *
 * SPDX-License-Identifier: EPL-2.0
 */
package org.openhab.binding.netatmo.internal;

<<<<<<< HEAD
=======
import java.util.List;

>>>>>>> 75c109cd
import org.eclipse.jdt.annotation.NonNullByDefault;
import org.openhab.binding.netatmo.internal.api.NADynamicObjectMapDeserializer;
import org.openhab.binding.netatmo.internal.api.NAObjectMapDeserializer;
import org.openhab.binding.netatmo.internal.api.dto.NADynamicObjectMap;
import org.openhab.binding.netatmo.internal.api.dto.NAObjectMap;
import org.openhab.binding.netatmo.internal.webhook.NAPushType;
import org.openhab.binding.netatmo.internal.webhook.NAPushTypeDeserializer;
import org.openhab.core.library.types.OnOffType;
import org.openhab.core.library.types.OpenClosedType;

import com.google.gson.FieldNamingPolicy;
import com.google.gson.Gson;
import com.google.gson.GsonBuilder;
import com.google.gson.JsonDeserializer;

/**
 * The {@link NetatmoBinding} class defines common constants, which are used
 * across the whole binding.
 *
 * @author Gaël L'hopital - Initial contribution
 *
 */
@NonNullByDefault
public class NetatmoBindingConstants {

    public static final Gson NETATMO_GSON = new GsonBuilder()
            .setFieldNamingPolicy(FieldNamingPolicy.LOWER_CASE_WITH_UNDERSCORES)
            .registerTypeAdapter(NAObjectMap.class, new NAObjectMapDeserializer())
            .registerTypeAdapter(NADynamicObjectMap.class, new NADynamicObjectMapDeserializer())
            .registerTypeAdapter(NAPushType.class, new NAPushTypeDeserializer())
            .registerTypeAdapter(OnOffType.class,
                    (JsonDeserializer<OnOffType>) (json, type, jsonDeserializationContext) -> OnOffType
                            .from(json.getAsJsonPrimitive().getAsString()))
            .registerTypeAdapter(OpenClosedType.class,
                    (JsonDeserializer<OpenClosedType>) (json, type, jsonDeserializationContext) -> {
                        String value = json.getAsJsonPrimitive().getAsString().toUpperCase();
                        return "TRUE".equals(value) || "1".equals(value) ? OpenClosedType.CLOSED : OpenClosedType.OPEN;
                    })
            .create();

<<<<<<< HEAD
=======
    public static final List<String> MEASURE_EXTENSIONS = List.of("measure", "measure-timestamp");

>>>>>>> 75c109cd
    public static final String BINDING_ID = "netatmo";
    public static final String SERVICE_PID = "org.openhab.binding." + BINDING_ID;
    public static final String VENDOR = "Netatmo";

    // Configuration keys
    public static final String EQUIPMENT_ID = "id";
<<<<<<< HEAD
=======

    // Things properties
    public static final String PROPERTY_MAX_EVENT_TIME = "last-event";

    // Channel group ids
    public static final String GROUP_TEMPERATURE = "temperature";
    public static final String GROUP_HUMIDITY = "humidity";
    public static final String GROUP_CO2 = "co2";
    public static final String GROUP_NOISE = "noise";
    public static final String GROUP_PRESSURE = "pressure";
    public static final String GROUP_DEVICE = "device";
    public static final String GROUP_MODULE = "module";
    public static final String GROUP_RAIN = "rain";
    public static final String GROUP_WIND = "wind";
    public static final String GROUP_HEALTH = "health";
    public static final String GROUP_PLUG = "plug";
    public static final String GROUP_HOME_ENERGY = "energy";
    public static final String GROUP_SIGNAL = "signal";
    public static final String GROUP_BATTERY = "battery";
    public static final String GROUP_HOME_SECURITY = "home-security";
    public static final String GROUP_WELCOME = "welcome";
    public static final String GROUP_PRESENCE = "presence";
    public static final String GROUP_WELCOME_EVENT = "welcome-event";
    public static final String GROUP_PERSON = "person";
    public static final String GROUP_PERSON_EVENT = "person-event";
    public static final String GROUP_TH_PROPERTIES = "th-properties";
    public static final String GROUP_TH_SETPOINT = "setpoint";
    public static final String GROUP_TH_TEMPERATURE = "th-temperature";

    // Channel ids
    public static final String CHANNEL_VALUE = "value";
    public static final String CHANNEL_TREND = "trend";
    public static final String CHANNEL_MAX_TIME = "max-time";
    public static final String CHANNEL_MIN_TIME = "min-time";
    public static final String CHANNEL_MAX_VALUE = "max-today";
    public static final String CHANNEL_MIN_VALUE = "min-today";
    public static final String CHANNEL_HUMIDEX = "humidex";
    public static final String CHANNEL_HUMIDEX_SCALE = "humidex-scale";
    public static final String CHANNEL_DEWPOINT = "dewpoint";
    public static final String CHANNEL_DEWPOINT_DEP = "dewpoint-depression";
    public static final String CHANNEL_HEAT_INDEX = "heat-index";
    public static final String CHANNEL_ABSOLUTE_PRESSURE = "absolute";
    public static final String CHANNEL_LOCATION = "location";
    public static final String CHANNEL_LAST_SEEN = "last-seen";
    public static final String CHANNEL_LOW_BATTERY = "low-battery";
    public static final String CHANNEL_SIGNAL_STRENGTH = "strength";
    public static final String CHANNEL_SUM_RAIN1 = "sum-1";
    public static final String CHANNEL_SUM_RAIN24 = "sum-24";
    public static final String CHANNEL_TIMEUTC = "timestamp";
    public static final String CHANNEL_WIND_ANGLE = "angle";
    public static final String CHANNEL_WIND_STRENGTH = "strength";
    public static final String CHANNEL_MAX_WIND_STRENGTH = "max-strength";
    public static final String CHANNEL_DATE_MAX_WIND_STRENGTH = "max-strength-date";
    public static final String CHANNEL_GUST_ANGLE = "gust-angle";
    public static final String CHANNEL_GUST_STRENGTH = "gust-strength";
    public static final String CHANNEL_CONNECTED_BOILER = "connected";
    public static final String CHANNEL_LAST_BILAN = "last-bilan";
    public static final String CHANNEL_SETPOINT_MODE = "mode";
    public static final String CHANNEL_SETPOINT_END_TIME = "end";
    public static final String CHANNEL_THERM_RELAY = "relay-status";
    public static final String CHANNEL_THERM_ORIENTATION = "orientation";
    public static final String CHANNEL_THERM_ANTICIPATING = "anticipating";
    public static final String CHANNEL_PLANNING = "planning";
    public static final String CHANNEL_HOME_CITY = "city";
    public static final String CHANNEL_HOME_COUNTRY = "country";
    public static final String CHANNEL_HOME_TIMEZONE = "timezone";
    public static final String CHANNEL_HOME_PERSONCOUNT = "person-count";
    public static final String CHANNEL_HOME_UNKNOWNCOUNT = "unknown-count";
    public static final String CHANNEL_CAMERA_IS_MONITORING = "is-monitoring";
    public static final String CHANNEL_CAMERA_SDSTATUS = "sd-status";
    public static final String CHANNEL_CAMERA_ALIMSTATUS = "alim-status";
    public static final String CHANNEL_CAMERA_LIVEPICTURE = "live-picture";
    public static final String CHANNEL_CAMERA_LIVEPICTURE_URL = "live-picture-url";
    public static final String CHANNEL_CAMERA_LIVESTREAM_URL = "live-stream-url";
    public static final String CHANNEL_EVENT_TYPE = "type";
    public static final String CHANNEL_EVENT_SUBTYPE = "subtype";
    public static final String CHANNEL_EVENT_CATEGORY = "category";
    public static final String CHANNEL_EVENT_VIDEO_STATUS = "video-status";
    public static final String CHANNEL_EVENT_MESSAGE = "message";
    public static final String CHANNEL_EVENT_TIME = "time";
    public static final String CHANNEL_EVENT_SNAPSHOT = "snapshot";
    public static final String CHANNEL_EVENT_SNAPSHOT_URL = "snapshot-url";
    public static final String CHANNEL_EVENT_VIDEO_URL = "video-url";
    public static final String CHANNEL_EVENT_PERSON_ID = "person-id";
    public static final String CHANNEL_EVENT_CAMERA_ID = "camera-id";
    public static final String CHANNEL_PERSON_AT_HOME = "at-home";
    public static final String CHANNEL_PERSON_AVATAR = "avatar";
    public static final String CHANNEL_PERSON_AVATAR_URL = "avatar-url";

    public static final String CHANNEL_HOME_EVENT = "home-event";
    public static final String CHANNEL_CAMERA_EVENT = "camera-event";
    public static final String CHANNEL_SETPOINT_DURATION = "setpoint-duration";
>>>>>>> 75c109cd

    // Things properties
    public static final String PROPERTY_MAX_EVENT_TIME = "last-event";

    // Channel group ids
    public static final String GROUP_TEMPERATURE = "temperature";
    public static final String GROUP_HUMIDITY = "humidity";
    public static final String GROUP_CO2 = "co2";
    public static final String GROUP_NOISE = "noise";
    public static final String GROUP_PRESSURE = "pressure";
    public static final String GROUP_DEVICE = "device";
    public static final String GROUP_MODULE = "module";
    public static final String GROUP_RAIN = "rain";
    public static final String GROUP_WIND = "wind";
    public static final String GROUP_HEALTH = "health";
    public static final String GROUP_PLUG = "plug";
    public static final String GROUP_HOME_ENERGY = "energy";
    public static final String GROUP_SIGNAL = "signal";
    public static final String GROUP_BATTERY = "battery";
    public static final String GROUP_ENERGY_BATTERY = "energy-battery";
    public static final String GROUP_HOME_SECURITY = "home-security";
    public static final String GROUP_WELCOME = "welcome";
    public static final String GROUP_PRESENCE = "presence";
    public static final String GROUP_WELCOME_EVENT = "welcome-event";
    public static final String GROUP_PERSON = "person";
    public static final String GROUP_PERSON_EVENT = "person-event";
    public static final String GROUP_ROOM_TEMPERATURE = "room-temperature";
    public static final String GROUP_ROOM_PROPERTIES = "room-properties";
    public static final String GROUP_TH_PROPERTIES = "th-properties";
    public static final String GROUP_TH_SETPOINT = "setpoint";
    public static final String GROUP_TH_TEMPERATURE = "th-temperature";
    // Channel ids
    public static final String CHANNEL_VALUE = "value";
    public static final String CHANNEL_TREND = "trend";
    public static final String CHANNEL_MAX_TIME = "max-time";
    public static final String CHANNEL_MIN_TIME = "min-time";
    public static final String CHANNEL_MAX_VALUE = "max-today";
    public static final String CHANNEL_MIN_VALUE = "min-today";
    public static final String CHANNEL_HUMIDEX = "humidex";
    public static final String CHANNEL_HUMIDEX_SCALE = "humidex-scale";
    public static final String CHANNEL_DEWPOINT = "dewpoint";
    public static final String CHANNEL_DEWPOINT_DEP = "dewpoint-depression";
    public static final String CHANNEL_HEAT_INDEX = "heat-index";
    public static final String CHANNEL_ABSOLUTE_PRESSURE = "absolute";
    public static final String CHANNEL_LOCATION = "location";
    public static final String CHANNEL_LAST_SEEN = "last-seen";
    public static final String CHANNEL_LOW_BATTERY = "low-battery";
    public static final String CHANNEL_BATTERY_STATUS = "status";
    public static final String CHANNEL_SIGNAL_STRENGTH = "strength";
    public static final String CHANNEL_SUM_RAIN1 = "sum-1";
    public static final String CHANNEL_SUM_RAIN24 = "sum-24";
    public static final String CHANNEL_TIMEUTC = "timestamp";
    public static final String CHANNEL_WIND_ANGLE = "angle";
    public static final String CHANNEL_WIND_STRENGTH = "strength";
    public static final String CHANNEL_MAX_WIND_STRENGTH = "max-strength";
    public static final String CHANNEL_DATE_MAX_WIND_STRENGTH = "max-strength-date";
    public static final String CHANNEL_GUST_ANGLE = "gust-angle";
    public static final String CHANNEL_GUST_STRENGTH = "gust-strength";
    public static final String CHANNEL_CONNECTED_BOILER = "connected";
    public static final String CHANNEL_LAST_BILAN = "last-bilan";
    public static final String CHANNEL_SETPOINT_MODE = "mode";
    public static final String CHANNEL_SETPOINT_START_TIME = "start";
    public static final String CHANNEL_SETPOINT_END_TIME = "end";
    public static final String CHANNEL_THERM_RELAY = "relay-status";
    public static final String CHANNEL_THERM_ORIENTATION = "orientation";
    public static final String CHANNEL_THERM_ANTICIPATING = "anticipating";
    public static final String CHANNEL_ROOM_ANTICIPATING = "anticipating";
    public static final String CHANNEL_ROOM_WINDOW_OPEN = "window-open";
    public static final String CHANNEL_ROOM_HEATING_POWER = "heating-power-request";
    public static final String CHANNEL_PLANNING = "planning";
    public static final String CHANNEL_HOME_CITY = "city";
    public static final String CHANNEL_HOME_COUNTRY = "country";
    public static final String CHANNEL_HOME_TIMEZONE = "timezone";
    public static final String CHANNEL_HOME_PERSONCOUNT = "person-count";
    public static final String CHANNEL_HOME_UNKNOWNCOUNT = "unknown-count";
    public static final String CHANNEL_CAMERA_IS_MONITORING = "is-monitoring";
    public static final String CHANNEL_CAMERA_SDSTATUS = "sd-status";
    public static final String CHANNEL_CAMERA_ALIMSTATUS = "alim-status";
    public static final String CHANNEL_CAMERA_LIVEPICTURE = "live-picture";
    public static final String CHANNEL_CAMERA_LIVEPICTURE_URL = "live-picture-url";
    public static final String CHANNEL_CAMERA_LIVESTREAM_URL = "live-stream-url";
    public static final String CHANNEL_EVENT_TYPE = "type";
    public static final String CHANNEL_EVENT_SUBTYPE = "subtype";
    public static final String CHANNEL_EVENT_CATEGORY = "category";
    public static final String CHANNEL_EVENT_VIDEO_STATUS = "video-status";
    public static final String CHANNEL_EVENT_MESSAGE = "message";
    public static final String CHANNEL_EVENT_TIME = "time";
    public static final String CHANNEL_EVENT_SNAPSHOT = "snapshot";
    public static final String CHANNEL_EVENT_SNAPSHOT_URL = "snapshot-url";
    public static final String CHANNEL_EVENT_VIDEO_URL = "video-url";
    public static final String CHANNEL_EVENT_PERSON_ID = "person-id";
    public static final String CHANNEL_EVENT_CAMERA_ID = "camera-id";
    public static final String CHANNEL_PERSON_AT_HOME = "at-home";
    public static final String CHANNEL_PERSON_AVATAR = "avatar";
    public static final String CHANNEL_PERSON_AVATAR_URL = "avatar-url";

    public static final String CHANNEL_HOME_EVENT = "home-event";
    public static final String CHANNEL_CAMERA_EVENT = "camera-event";
    public static final String CHANNEL_SETPOINT_DURATION = "setpoint-duration";
    // Presence outdoor camera specific channels
    public static final String CHANNEL_CAMERA_FLOODLIGHT_AUTO_MODE = "auto-mode";
    public static final String CHANNEL_CAMERA_FLOODLIGHT = "floodlight";

    // URI for the EventServlet
    public static final String NETATMO_CALLBACK_URI = "/netatmo";
}<|MERGE_RESOLUTION|>--- conflicted
+++ resolved
@@ -12,11 +12,8 @@
  */
 package org.openhab.binding.netatmo.internal;
 
-<<<<<<< HEAD
-=======
 import java.util.List;
 
->>>>>>> 75c109cd
 import org.eclipse.jdt.annotation.NonNullByDefault;
 import org.openhab.binding.netatmo.internal.api.NADynamicObjectMapDeserializer;
 import org.openhab.binding.netatmo.internal.api.NAObjectMapDeserializer;
@@ -57,112 +54,14 @@
                     })
             .create();
 
-<<<<<<< HEAD
-=======
     public static final List<String> MEASURE_EXTENSIONS = List.of("measure", "measure-timestamp");
 
->>>>>>> 75c109cd
     public static final String BINDING_ID = "netatmo";
     public static final String SERVICE_PID = "org.openhab.binding." + BINDING_ID;
     public static final String VENDOR = "Netatmo";
 
     // Configuration keys
     public static final String EQUIPMENT_ID = "id";
-<<<<<<< HEAD
-=======
-
-    // Things properties
-    public static final String PROPERTY_MAX_EVENT_TIME = "last-event";
-
-    // Channel group ids
-    public static final String GROUP_TEMPERATURE = "temperature";
-    public static final String GROUP_HUMIDITY = "humidity";
-    public static final String GROUP_CO2 = "co2";
-    public static final String GROUP_NOISE = "noise";
-    public static final String GROUP_PRESSURE = "pressure";
-    public static final String GROUP_DEVICE = "device";
-    public static final String GROUP_MODULE = "module";
-    public static final String GROUP_RAIN = "rain";
-    public static final String GROUP_WIND = "wind";
-    public static final String GROUP_HEALTH = "health";
-    public static final String GROUP_PLUG = "plug";
-    public static final String GROUP_HOME_ENERGY = "energy";
-    public static final String GROUP_SIGNAL = "signal";
-    public static final String GROUP_BATTERY = "battery";
-    public static final String GROUP_HOME_SECURITY = "home-security";
-    public static final String GROUP_WELCOME = "welcome";
-    public static final String GROUP_PRESENCE = "presence";
-    public static final String GROUP_WELCOME_EVENT = "welcome-event";
-    public static final String GROUP_PERSON = "person";
-    public static final String GROUP_PERSON_EVENT = "person-event";
-    public static final String GROUP_TH_PROPERTIES = "th-properties";
-    public static final String GROUP_TH_SETPOINT = "setpoint";
-    public static final String GROUP_TH_TEMPERATURE = "th-temperature";
-
-    // Channel ids
-    public static final String CHANNEL_VALUE = "value";
-    public static final String CHANNEL_TREND = "trend";
-    public static final String CHANNEL_MAX_TIME = "max-time";
-    public static final String CHANNEL_MIN_TIME = "min-time";
-    public static final String CHANNEL_MAX_VALUE = "max-today";
-    public static final String CHANNEL_MIN_VALUE = "min-today";
-    public static final String CHANNEL_HUMIDEX = "humidex";
-    public static final String CHANNEL_HUMIDEX_SCALE = "humidex-scale";
-    public static final String CHANNEL_DEWPOINT = "dewpoint";
-    public static final String CHANNEL_DEWPOINT_DEP = "dewpoint-depression";
-    public static final String CHANNEL_HEAT_INDEX = "heat-index";
-    public static final String CHANNEL_ABSOLUTE_PRESSURE = "absolute";
-    public static final String CHANNEL_LOCATION = "location";
-    public static final String CHANNEL_LAST_SEEN = "last-seen";
-    public static final String CHANNEL_LOW_BATTERY = "low-battery";
-    public static final String CHANNEL_SIGNAL_STRENGTH = "strength";
-    public static final String CHANNEL_SUM_RAIN1 = "sum-1";
-    public static final String CHANNEL_SUM_RAIN24 = "sum-24";
-    public static final String CHANNEL_TIMEUTC = "timestamp";
-    public static final String CHANNEL_WIND_ANGLE = "angle";
-    public static final String CHANNEL_WIND_STRENGTH = "strength";
-    public static final String CHANNEL_MAX_WIND_STRENGTH = "max-strength";
-    public static final String CHANNEL_DATE_MAX_WIND_STRENGTH = "max-strength-date";
-    public static final String CHANNEL_GUST_ANGLE = "gust-angle";
-    public static final String CHANNEL_GUST_STRENGTH = "gust-strength";
-    public static final String CHANNEL_CONNECTED_BOILER = "connected";
-    public static final String CHANNEL_LAST_BILAN = "last-bilan";
-    public static final String CHANNEL_SETPOINT_MODE = "mode";
-    public static final String CHANNEL_SETPOINT_END_TIME = "end";
-    public static final String CHANNEL_THERM_RELAY = "relay-status";
-    public static final String CHANNEL_THERM_ORIENTATION = "orientation";
-    public static final String CHANNEL_THERM_ANTICIPATING = "anticipating";
-    public static final String CHANNEL_PLANNING = "planning";
-    public static final String CHANNEL_HOME_CITY = "city";
-    public static final String CHANNEL_HOME_COUNTRY = "country";
-    public static final String CHANNEL_HOME_TIMEZONE = "timezone";
-    public static final String CHANNEL_HOME_PERSONCOUNT = "person-count";
-    public static final String CHANNEL_HOME_UNKNOWNCOUNT = "unknown-count";
-    public static final String CHANNEL_CAMERA_IS_MONITORING = "is-monitoring";
-    public static final String CHANNEL_CAMERA_SDSTATUS = "sd-status";
-    public static final String CHANNEL_CAMERA_ALIMSTATUS = "alim-status";
-    public static final String CHANNEL_CAMERA_LIVEPICTURE = "live-picture";
-    public static final String CHANNEL_CAMERA_LIVEPICTURE_URL = "live-picture-url";
-    public static final String CHANNEL_CAMERA_LIVESTREAM_URL = "live-stream-url";
-    public static final String CHANNEL_EVENT_TYPE = "type";
-    public static final String CHANNEL_EVENT_SUBTYPE = "subtype";
-    public static final String CHANNEL_EVENT_CATEGORY = "category";
-    public static final String CHANNEL_EVENT_VIDEO_STATUS = "video-status";
-    public static final String CHANNEL_EVENT_MESSAGE = "message";
-    public static final String CHANNEL_EVENT_TIME = "time";
-    public static final String CHANNEL_EVENT_SNAPSHOT = "snapshot";
-    public static final String CHANNEL_EVENT_SNAPSHOT_URL = "snapshot-url";
-    public static final String CHANNEL_EVENT_VIDEO_URL = "video-url";
-    public static final String CHANNEL_EVENT_PERSON_ID = "person-id";
-    public static final String CHANNEL_EVENT_CAMERA_ID = "camera-id";
-    public static final String CHANNEL_PERSON_AT_HOME = "at-home";
-    public static final String CHANNEL_PERSON_AVATAR = "avatar";
-    public static final String CHANNEL_PERSON_AVATAR_URL = "avatar-url";
-
-    public static final String CHANNEL_HOME_EVENT = "home-event";
-    public static final String CHANNEL_CAMERA_EVENT = "camera-event";
-    public static final String CHANNEL_SETPOINT_DURATION = "setpoint-duration";
->>>>>>> 75c109cd
 
     // Things properties
     public static final String PROPERTY_MAX_EVENT_TIME = "last-event";
