--- conflicted
+++ resolved
@@ -41,17 +41,6 @@
     }
 
     @Override
-<<<<<<< HEAD
-    protected @Nullable State internalGetProperty(NAThing naThing, String channelId) {
-        NARoom room = (NARoom) naThing;
-        switch (channelId) {
-            case CHANNEL_ROOM_WINDOW_OPEN:
-                return (room.isOpenWindow() ? OpenClosedType.OPEN : OpenClosedType.CLOSED);
-            case CHANNEL_ANTICIPATING:
-                return (room.isAnticipating() ? OpenClosedType.OPEN : OpenClosedType.CLOSED);
-            case CHANNEL_ROOM_HEATING_POWER:
-                return toQuantityType(room.getHeatingPowerRequest(), Units.PERCENT);
-=======
     protected @Nullable State internalGetProperty(String channelId, NAThing naThing) {
         if (naThing instanceof NARoom) {
             NARoom room = (NARoom) naThing;
@@ -65,7 +54,6 @@
                 case CHANNEL_VALUE:
                     return toQuantityType(room.getThermMeasuredTemperature(), MeasureClass.INTERIOR_TEMPERATURE);
             }
->>>>>>> 611accc1
         }
         return null;
     }
