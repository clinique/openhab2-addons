--- conflicted
+++ resolved
@@ -27,10 +27,6 @@
 import org.openhab.binding.netatmo.internal.channelhelper.AbstractChannelHelper;
 import org.openhab.binding.netatmo.internal.channelhelper.SignalHelper;
 import org.openhab.binding.netatmo.internal.handler.HomeSecurityHandler;
-<<<<<<< HEAD
-import org.openhab.binding.netatmo.internal.handler.RoomHandler;
-=======
->>>>>>> 75c109cd
 import org.openhab.binding.netatmo.internal.webhook.NetatmoServlet;
 import org.openhab.core.i18n.TimeZoneProvider;
 import org.openhab.core.thing.Bridge;
@@ -78,16 +74,12 @@
 
     @Override
     public boolean supportsThingType(ThingTypeUID thingTypeUID) {
-<<<<<<< HEAD
-        return (thingTypeUID.getBindingId().equals(BINDING_ID));
-=======
         for (ModuleType moduleType : ModuleType.values()) {
             if (moduleType.matches(thingTypeUID)) {
                 return true;
             }
         }
         return false;
->>>>>>> 75c109cd
     }
 
     @Override
@@ -100,11 +92,6 @@
                 handler = build(bridge, mt);
                 if (handler instanceof HomeSecurityHandler) {
                     ((HomeSecurityHandler) handler).setWebHookServlet(webhookServlet);
-<<<<<<< HEAD
-                } else if (handler instanceof RoomHandler) {
-                    // ((RoomHandler) handler)
-=======
->>>>>>> 75c109cd
                 }
                 return handler;
             }
