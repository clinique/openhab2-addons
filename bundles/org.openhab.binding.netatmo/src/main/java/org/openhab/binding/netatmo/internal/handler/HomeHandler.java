/**
 * Copyright (c) 2010-2021 Contributors to the openHAB project
 *
 * See the NOTICE file(s) distributed with this work for additional
 * information.
 *
 * This program and the accompanying materials are made available under the
 * terms of the Eclipse Public License 2.0 which is available at
 * http://www.eclipse.org/legal/epl-2.0
 *
 * SPDX-License-Identifier: EPL-2.0
 */
package org.openhab.binding.netatmo.internal.handler;

import static org.openhab.binding.netatmo.internal.NetatmoBindingConstants.*;
import static org.openhab.binding.netatmo.internal.utils.NetatmoCalendarUtils.getSetpointEndTimeFromNow;

import java.util.ArrayList;
import java.util.Collection;
import java.util.List;
import java.util.NoSuchElementException;
import java.util.Optional;
import java.util.Set;
import java.util.stream.Collectors;

import org.eclipse.jdt.annotation.NonNullByDefault;
import org.eclipse.jdt.annotation.Nullable;
import org.openhab.binding.netatmo.internal.NetatmoDescriptionProvider;
import org.openhab.binding.netatmo.internal.api.ApiBridge;
import org.openhab.binding.netatmo.internal.api.EnergyApi;
import org.openhab.binding.netatmo.internal.api.HomeApi;
import org.openhab.binding.netatmo.internal.api.NetatmoConstants.FeatureArea;
import org.openhab.binding.netatmo.internal.api.NetatmoConstants.SetpointMode;
import org.openhab.binding.netatmo.internal.api.NetatmoException;
import org.openhab.binding.netatmo.internal.api.SecurityApi;
import org.openhab.binding.netatmo.internal.api.dto.NAEvent;
import org.openhab.binding.netatmo.internal.api.dto.NAHome;
import org.openhab.binding.netatmo.internal.api.dto.NAHomeEvent;
import org.openhab.binding.netatmo.internal.api.dto.NAObject;
import org.openhab.binding.netatmo.internal.api.dto.NAPerson;
<<<<<<< HEAD
=======
import org.openhab.binding.netatmo.internal.api.dto.NARoom;
import org.openhab.binding.netatmo.internal.api.dto.NAThing;
import org.openhab.binding.netatmo.internal.api.dto.NAWelcome;
>>>>>>> 611accc1
import org.openhab.binding.netatmo.internal.channelhelper.AbstractChannelHelper;
import org.openhab.core.thing.Bridge;
import org.openhab.core.thing.Channel;
import org.openhab.core.thing.ChannelUID;
import org.openhab.core.thing.binding.builder.ThingBuilder;
import org.openhab.core.types.Command;
import org.openhab.core.types.RefreshType;
import org.openhab.core.types.StateOption;
import org.slf4j.Logger;
import org.slf4j.LoggerFactory;

/**
 * {@link HomeHandler} is the class used to handle the plug
 * device of a thermostat set
 *
 * @author Gaël L'hopital - Initial contribution
 *
 */
@NonNullByDefault
public class HomeHandler extends DeviceWithEventHandler {
    private final Logger logger = LoggerFactory.getLogger(HomeHandler.class);

    private @NonNullByDefault({}) HomeApi homeApi;
    private @NonNullByDefault({}) NAHome home;
    private Optional<EnergyApi> energyApi = Optional.empty();
    private Optional<SecurityApi> securityApi = Optional.empty();
    private int setPointDefaultDuration = -1;

    public HomeHandler(Bridge bridge, List<AbstractChannelHelper> channelHelpers, ApiBridge apiBridge,
            NetatmoDescriptionProvider descriptionProvider) {
        super(bridge, channelHelpers, apiBridge, descriptionProvider);
    }

    @Override
    public void initialize() {
        super.initialize();
        homeApi = apiBridge.getHomeApi();
        try {
            home = homeApi.getHomeList(config.id, null).iterator().next();
            Set<FeatureArea> capabilities = home.getModules().values().stream().map(m -> m.getType().getFeatures())
                    .collect(Collectors.toSet());
            logger.debug("Home {} will use : {}", config.id, capabilities);
            List<Channel> toBeRemovedChannels = new ArrayList<>();
            if (!capabilities.contains(FeatureArea.SECURITY)) {
                toBeRemovedChannels.addAll(channelsOfGroup(GROUP_HOME_SECURITY));
            } else {
                securityApi = apiBridge.getSecurityApi();
            }
            if (!capabilities.contains(FeatureArea.ENERGY)) {
                toBeRemovedChannels.addAll(channelsOfGroup(GROUP_HOME_ENERGY));
            } else {
                energyApi = apiBridge.getEnergyApi();
            }

            ThingBuilder builder = editThing().withoutChannels(toBeRemovedChannels);
            updateThing(builder.build());
        } catch (NetatmoException e) {
            logger.warn("Error retreiving home detailed informations : {}", e);
        }
    }

    /**
     * Collect all {@link Channel}s of the given channel group.
     *
     * @param channelGroupId the channel group id
     * @return a list of all {@link Channel}s in the given channel group
     */
    private List<Channel> channelsOfGroup(String channelGroupId) {
        logger.debug("Selecting channels of group '{}' from thing '{}'.", channelGroupId, getThing().getUID());
        return getThing().getChannelsOfGroup(channelGroupId);
    }

    @Override
    protected NAHome updateReadings() throws NetatmoException {
        home = homeApi.getHomeList(config.id, null).iterator().next();
        NAHome homeData = homeApi.getHomeData(config.id).iterator().next();
        // copy over camera-data to home
        home.getCameras().putAll(homeData.getCameras()); // Camera modules are better handled with /gethomedata
        home.setEvents(homeData.getEvents());

        home.setPlace(homeData.getPlace());
        energyApi.ifPresent(api -> {
            try {
                NAHome status = api.getHomeStatus(config.id);
                status.getRooms().keySet().forEach(id -> home.getModules().remove(id));
                Boolean reachable = (status.getRooms().isEmpty() ? false : true);
                home.getRooms().values().forEach(r -> r.setReachable(reachable));
                home.getModules().values().forEach(r -> r.setReachable(reachable));
                home.getRooms().putAll(status.getRooms()); // Rooms are better handled with status data
                status.getModules().keySet().forEach(id -> home.getModules().remove(id));
                home.getModules().putAll(status.getModules()); // Energy modules are better handled with status data
                ChannelUID channelUID = new ChannelUID(getThing().getUID(), GROUP_HOME_ENERGY, CHANNEL_PLANNING);
                descriptionProvider.setStateOptions(channelUID, home.getThermSchedules().stream()
                        .map(p -> new StateOption(p.getId(), p.getName())).collect(Collectors.toList()));
            } catch (NetatmoException e) {
                logger.warn("Error getting homestatus : {}", e);
            }
        });
        securityApi.ifPresent(api -> {
            home.getPersons().putAll(homeData.getPersons());
            home.getCameras().putAll(homeData.getCameras());
        });
        return home;
    }

    @Override
    public void setNewData(NAObject newData) {
        if (newData instanceof NAHome) {
            NAHome home = (NAHome) newData;
            this.setPointDefaultDuration = home.getThermSetpointDefaultDuration();
        }
        super.setNewData(newData);
    }

    @Override
    protected void internalSetNewEvent(NAEvent event) {
    }

    @Override
    public void handleCommand(ChannelUID channelUID, Command command) {
        if (command instanceof RefreshType) {
            super.handleCommand(channelUID, command);
        } else {
            String channelName = channelUID.getIdWithoutGroup();
            if (CHANNEL_PLANNING.equals(channelName)) {
                apiBridge.getEnergyApi().ifPresent(api -> {
                    tryApiCall(() -> api.switchSchedule(config.id, command.toString()));
                });
            } else if (channelName.equals(CHANNEL_SETPOINT_MODE)) {
                SetpointMode targetMode = SetpointMode.valueOf(command.toString());
                if (targetMode == SetpointMode.MANUAL) {
                    // updateState(channelUID, toStringType(currentData.getSetpointMode()));
                    logger.info("Switch to 'Manual' is done by setting a setpoint temp, command ignored");
                } else {
                    callSetThermMode(config.id, targetMode);
                }
            }
        }
    }

    @Override
    protected void updateChildModules(NAObject newData) {
        super.updateChildModules(newData);
        if (newData instanceof NAHome) {
            NAHome homeData = (NAHome) newData;
            energyApi.ifPresent(api -> {
                dataListeners.entrySet().forEach(listener -> {
                    DeviceHandler child = listener.getValue();
                    if (child instanceof RoomHandler) {
                        RoomHandler room = (RoomHandler) child;
                        NARoom roomData = homeData.getRooms().get(listener.getKey());
                        if (roomData != null) {
                            room.setNewData(roomData);
                        }
                    }
                });
            });
            securityApi.ifPresent(api -> {
<<<<<<< HEAD
                dataListeners.values().stream().filter(PersonHandler.class::isInstance).map(PersonHandler.class::cast)
                        .forEach(person -> person.setCameras(localNaThing.getCameras()));
                dataListeners.values().stream().filter(CameraHandler.class::isInstance).map(CameraHandler.class::cast)
                        .forEach(person -> person.setPersons(localNaThing.getKnownPersons()));
                localNaThing.getCameras().forEach((k, v) -> notifyListener(k, v));
                localNaThing.getEvents().stream().filter(e -> e.getTime().isAfter(lastEventTime.get()))
                        .sorted(Comparator.comparing(NAHomeEvent::getTime)).forEach(event -> {
                            String personId = event.getPersonId();
                            if (personId != null) {
                                notifyListener(personId, event);
                            }
                            notifyListener(event.getCameraId(), event);
                            lastEventTime.set(event.getTime());
                        });
=======
                dataListeners.entrySet().forEach(listener -> {
                    DeviceHandler child = listener.getValue();
                    if (child instanceof PersonHandler) {
                        PersonHandler person = (PersonHandler) child;
                        person.setCameras(homeData.getModules());
                        NAPerson personData = homeData.getPersons().get(listener.getKey());
                        if (personData != null) {
                            person.setNewData(personData);
                        }
                    } else if (child instanceof CameraHandler) {
                        CameraHandler camera = (CameraHandler) child;
                        camera.setPersons(homeData.getKnownPersons());
                        NAWelcome cameraData = homeData.getCameras().get(listener.getKey());
                        if (cameraData != null) {
                            camera.setNewData(cameraData);
                        }
                    }
                });
                /*
                 * localNaThing.getEvents().stream()// .filter(e -> e.getTime().isAfter(lastEventTime.get()))
                 * .sorted(Comparator.comparing(NAHomeEvent::getTime)).forEach(event -> {
                 * String personId = event.getPersonId();
                 * if (personId != null) {
                 * notifyListener(personId, event);
                 * }
                 * notifyListener(event.getCameraId(), event);
                 * lastEventTime.set(event.getTime());
                 * });
                 */
>>>>>>> 611accc1
            });
        }
    }

    private void callSetThermMode(String homeId, SetpointMode targetMode) {
        energyApi.ifPresent(api -> {
            tryApiCall(() -> api.setThermMode(homeId, targetMode.getDescriptor()));
        });
    }

    public int getSetpointDefaultDuration() {
        return this.setPointDefaultDuration;
    }

    public void callSetPersonAway(String personId, boolean away) {
        if (away) {
            tryApiCall(() -> homeApi.setpersonsaway(config.id, personId));
        } else {
            tryApiCall(() -> homeApi.setpersonshome(config.id, personId));
        }
    }

    public void callSetRoomThermMode(String roomId, SetpointMode targetMode) {
        energyApi.ifPresent(api -> {
            tryApiCall(() -> api.setRoomThermpoint(config.id, roomId, targetMode,
                    targetMode == SetpointMode.MAX ? getSetpointEndTimeFromNow(getSetpointDefaultDuration()) : 0, 0));
        });
    }

    public void callSetRoomThermTemp(String roomId, double temperature, long endtime, SetpointMode mode) {
        energyApi.ifPresent(api -> {
            tryApiCall(() -> api.setRoomThermpoint(config.id, roomId, mode, endtime, temperature));
        });
    }

    public void callSetRoomThermTemp(String roomId, double temperature) {
        energyApi.ifPresent(api -> {
            tryApiCall(() -> api.setRoomThermpoint(config.id, roomId, SetpointMode.MANUAL,
                    getSetpointEndTimeFromNow(getSetpointDefaultDuration()), temperature));
        });
    }

    public List<NAPerson> getKnownPersons() {
        return home.getKnownPersons();
    }

    // public List<NAThing> getCameras() {
    // return home.getModules().values().stream()
    // .filter(module -> module.getType() == ModuleType.NACamera || module.getType() == ModuleType.NOC)
    // .collect(Collectors.toList());
    // }

    public @Nullable NAHomeEvent getLastEventOf(String personId) {
        if (securityApi.isPresent()) {
            SecurityApi api = securityApi.get();
            try {
                Collection<NAHomeEvent> events = api.getLastEventsOf(config.id, personId);
                return events.isEmpty() ? null : events.iterator().next();
            } catch (NetatmoException | NoSuchElementException e) {
                logger.warn("Error retrieving last events of person '{}' : {}", personId, e);
            }
        }
        return null;
    }

    // @Override
    // public void setEvent(NAEvent event) {
    // if (event instanceof NAWebhookEvent) {
    // NAWebhookEvent whEvent = (NAWebhookEvent) event;
    // Set<String> modules = new HashSet<>();
    // if (whEvent.getEventType().appliesOn(ModuleType.NACamera)
    // || whEvent.getEventType().appliesOn(ModuleType.NOC)) {
    // modules.add(whEvent.getCameraId());
    // }
    // if (event.getEventType().appliesOn(ModuleType.NAPerson)) {
    // modules.addAll(whEvent.getPersons().keySet());
    // }
    // modules.forEach(module -> notifyListener(module, whEvent));
    // } else {
    // super.setEvent(event);
    // }
    // }
}<|MERGE_RESOLUTION|>--- conflicted
+++ resolved
@@ -38,12 +38,9 @@
 import org.openhab.binding.netatmo.internal.api.dto.NAHomeEvent;
 import org.openhab.binding.netatmo.internal.api.dto.NAObject;
 import org.openhab.binding.netatmo.internal.api.dto.NAPerson;
-<<<<<<< HEAD
-=======
 import org.openhab.binding.netatmo.internal.api.dto.NARoom;
 import org.openhab.binding.netatmo.internal.api.dto.NAThing;
 import org.openhab.binding.netatmo.internal.api.dto.NAWelcome;
->>>>>>> 611accc1
 import org.openhab.binding.netatmo.internal.channelhelper.AbstractChannelHelper;
 import org.openhab.core.thing.Bridge;
 import org.openhab.core.thing.Channel;
@@ -202,22 +199,6 @@
                 });
             });
             securityApi.ifPresent(api -> {
-<<<<<<< HEAD
-                dataListeners.values().stream().filter(PersonHandler.class::isInstance).map(PersonHandler.class::cast)
-                        .forEach(person -> person.setCameras(localNaThing.getCameras()));
-                dataListeners.values().stream().filter(CameraHandler.class::isInstance).map(CameraHandler.class::cast)
-                        .forEach(person -> person.setPersons(localNaThing.getKnownPersons()));
-                localNaThing.getCameras().forEach((k, v) -> notifyListener(k, v));
-                localNaThing.getEvents().stream().filter(e -> e.getTime().isAfter(lastEventTime.get()))
-                        .sorted(Comparator.comparing(NAHomeEvent::getTime)).forEach(event -> {
-                            String personId = event.getPersonId();
-                            if (personId != null) {
-                                notifyListener(personId, event);
-                            }
-                            notifyListener(event.getCameraId(), event);
-                            lastEventTime.set(event.getTime());
-                        });
-=======
                 dataListeners.entrySet().forEach(listener -> {
                     DeviceHandler child = listener.getValue();
                     if (child instanceof PersonHandler) {
@@ -247,7 +228,6 @@
                  * lastEventTime.set(event.getTime());
                  * });
                  */
->>>>>>> 611accc1
             });
         }
     }
